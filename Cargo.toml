[package]
name = "neolink"
description = "A standards-compliant bridge to Reolink IP cameras"
version = "0.4.0"
authors = ["George Hilliard <thirtythreeforty@gmail.com>"]
edition = "2018"

[workspace]
members = [
  "crates/*",
]

[dependencies]
neolink_core = { path = "crates/core", version = "0.4.0" }
aes = "0.6"
cfb-mode = "0.6"
cookie-factory = "0.3"
<<<<<<< HEAD
crossbeam = "0.8"
=======
crossbeam = "0.7"
crossbeam-channel = "0.5.1"
>>>>>>> 0f7598e9
err-derive = "0.2"
env_logger = "*"
gstreamer = "0.17"
gstreamer-app = "0.17"
gstreamer-rtsp = "0.17"
gstreamer-rtsp-server = { version = "0.17", features = ["v1_12", "v1_14"]}
lazy_static = "1.4"
log = { version = "0.4" }
itertools = "0.9"
md5 = "0.7"
nom = "6.1.2"
regex = "1"
serde = { version = "1.0", features = ["derive"] }
socket2 = "0.3"
structopt = "0.3"
time = "0.2"
toml = "0.5"
yaserde = "0.3.16"
yaserde_derive = "0.3.16"
xml-rs = "0.8"
validator = "0.10"
validator_derive = "0.10"
byte-slice-cast = "1.0.0"
rumqttc = "0.8.0"
tokio = { version = "1.0", features = ["rt", "macros", "io-util"] }
crossbeam-channel = "0.5.1"
anyhow = "1.0.42"<|MERGE_RESOLUTION|>--- conflicted
+++ resolved
@@ -15,12 +15,8 @@
 aes = "0.6"
 cfb-mode = "0.6"
 cookie-factory = "0.3"
-<<<<<<< HEAD
 crossbeam = "0.8"
-=======
-crossbeam = "0.7"
 crossbeam-channel = "0.5.1"
->>>>>>> 0f7598e9
 err-derive = "0.2"
 env_logger = "*"
 gstreamer = "0.17"
