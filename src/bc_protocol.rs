use self::connection::BcConnection;
use self::media_packet::{MediaDataKind, MediaDataSubscriber};
use crate::bc;
use crate::bc::{model::*, xml::*};
use crate::gst::GstOutputs;
use adpcm::adpcm_to_pcm;
use err_derive::Error;
use log::*;
use std::io::Write;
use std::net::{SocketAddr, ToSocketAddrs};
use std::time::Duration;

use Md5Trunc::*;

mod adpcm;
mod connection;
mod media_packet;
mod time;

pub struct BcCamera {
    address: SocketAddr,
    connection: Option<BcConnection>,
    logged_in: bool,
}

use crate::Never;

type Result<T> = std::result::Result<T, Error>;

const RX_TIMEOUT: Duration = Duration::from_secs(5);

#[derive(Debug, Error)]
pub enum Error {
    #[error(display = "Communication error")]
    CommunicationError(#[error(source)] std::io::Error),

    #[error(display = "Deserialization error")]
    DeserializationError(#[error(source)] bc::de::Error),

    #[error(display = "Serialization error")]
    SerializationError(#[error(source)] bc::ser::Error),

    #[error(display = "Connection error")]
    ConnectionError(#[error(source)] self::connection::Error),

    #[error(display = "Communication error")]
    UnintelligibleReply { reply: Bc, why: &'static str },

    #[error(display = "Dropped connection")]
    DroppedConnection(#[error(source)] std::sync::mpsc::RecvError),

    #[error(display = "Timeout")]
    Timeout,

<<<<<<< HEAD
    #[error(display = "Dropped connection")]
    TimeoutDisconnected,

=======
>>>>>>> efa4a1d7
    #[error(display = "Credential error")]
    AuthFailed,

    #[error(display = "ADPCM Decoding Error")]
    AdpcmDecodingError(&'static str),

    #[error(display = "Other error")]
    Other(&'static str),
}

impl<'a> From<std::sync::mpsc::RecvTimeoutError> for Error {
    fn from(k: std::sync::mpsc::RecvTimeoutError) -> Self {
        match k {
            std::sync::mpsc::RecvTimeoutError::Timeout => Error::Timeout,
            std::sync::mpsc::RecvTimeoutError::Disconnected => Error::TimeoutDisconnected,
        }
    }
}

impl Drop for BcCamera {
    fn drop(&mut self) {
        self.disconnect();
    }
}

impl BcCamera {
    pub fn new_with_addr<T: ToSocketAddrs>(hostname: T) -> Result<Self> {
        let address = hostname
            .to_socket_addrs()?
            .next()
            .ok_or(Error::Other("Address resolution failed"))?;

        Ok(Self {
            address,
            connection: None,
            logged_in: false,
        })
    }

    pub fn connect(&mut self) -> Result<()> {
        self.connection = Some(BcConnection::new(self.address, RX_TIMEOUT)?);
        Ok(())
    }

    pub fn disconnect(&mut self) {
        if let Err(err) = self.logout() {
            warn!("Could not log out, ignoring: {}", err);
        }
        self.connection = None;
    }

    pub fn login(&mut self, username: &str, password: Option<&str>) -> Result<DeviceInfo> {
        let connection = self
            .connection
            .as_ref()
            .expect("Must be connected to log in");
        let sub_login = connection.subscribe(MSG_ID_LOGIN)?;

        // Login flow is: Send legacy login message, expect back a modern message with Encryption
        // details.  Then, re-send the login as a modern login message.  Expect back a device info
        // congratulating us on logging in.

        // In the legacy scheme, username/password are MD5'd if they are encrypted (which they need
        // to be to "upgrade" to the modern login flow), then the hex of the MD5 is sent.
        // Note: I suspect there may be a buffer overflow opportunity in the firmware since in the
        // Baichuan library, these strings are capped at 32 bytes with a null terminator.  This
        // could also be a mistake in the library, the effect being it only compares 31 chars, not 32.
        let md5_username = md5_string(username, ZeroLast);
        let md5_password = password
            .map(|p| md5_string(p, ZeroLast))
            .unwrap_or_else(|| EMPTY_LEGACY_PASSWORD.to_owned());

        let legacy_login = Bc {
            meta: BcMeta {
                msg_id: MSG_ID_LOGIN,
                client_idx: 0,
                encrypted: true,
                class: 0x6514,
            },
            body: BcBody::LegacyMsg(LegacyMsg::LoginMsg {
                username: md5_username,
                password: md5_password,
            }),
        };

        sub_login.send(legacy_login)?;

        let legacy_reply = sub_login.rx.recv_timeout(RX_TIMEOUT)?;
        let nonce;
        match legacy_reply.body {
            BcBody::ModernMsg(ModernMsg {
                xml:
                    Some(BcXml {
                        encryption: Some(encryption),
                        ..
                    }),
                ..
            }) => {
                nonce = encryption.nonce;
            }
            _ => {
                return Err(Error::UnintelligibleReply {
                    reply: legacy_reply,
                    why: "Expected an Encryption message back",
                })
            }
        }

        // In the modern login flow, the username/password are concat'd with the server's nonce
        // string, then MD5'd, then the hex of this MD5 is sent as the password.  This nonce
        // prevents replay attacks if the server were to require modern flow, but not rainbow table
        // attacks (since the plain user/password MD5s have already been sent).  The upshot is that
        // you should use a very strong random password that is not found in a rainbow table and
        // not feasibly crackable with John the Ripper.

        let modern_password = password.unwrap_or("");
        let concat_username = format!("{}{}", username, nonce);
        let concat_password = format!("{}{}", modern_password, nonce);
        let md5_username = md5_string(&concat_username, Truncate);
        let md5_password = md5_string(&concat_password, Truncate);

        let modern_login = Bc::new_from_xml(
            BcMeta {
                msg_id: MSG_ID_LOGIN,
                client_idx: 0, // TODO
                encrypted: true,
                class: 0x6414,
            },
            BcXml {
                login_user: Some(LoginUser {
                    version: xml_ver(),
                    user_name: md5_username,
                    password: md5_password,
                    user_ver: 1,
                }),
                login_net: Some(LoginNet::default()),
                ..Default::default()
            },
        );

        sub_login.send(modern_login)?;
        let modern_reply = sub_login.rx.recv_timeout(RX_TIMEOUT)?;

        let device_info;
        match modern_reply.body {
            BcBody::ModernMsg(ModernMsg {
                xml:
                    Some(BcXml {
                        device_info: Some(info),
                        ..
                    }),
                ..
            }) => {
                // Login succeeded!
                self.logged_in = true;
                device_info = info;
            }
            BcBody::ModernMsg(ModernMsg {
                xml: None,
                binary: None,
            }) => return Err(Error::AuthFailed),
            _ => {
                return Err(Error::UnintelligibleReply {
                    reply: modern_reply,
                    why: "Expected a DeviceInfo message back from login",
                })
            }
        }

        Ok(device_info)
    }

    pub fn logout(&mut self) -> Result<()> {
        if self.logged_in {
            // TODO
        }
        self.logged_in = false;
        Ok(())
    }

    pub fn ping(&self) -> Result<()> {
        let connection = self.connection.as_ref().expect("Must be connected to ping");
        let sub_ping = connection.subscribe(MSG_ID_PING)?;

        let ping = Bc {
            meta: BcMeta {
                msg_id: MSG_ID_PING,
                client_idx: 0,
                encrypted: true,
                class: 0x6414,
            },
            body: BcBody::ModernMsg(ModernMsg {
                ..Default::default()
            }),
        };

        sub_ping.send(ping)?;

        sub_ping.rx.recv_timeout(RX_TIMEOUT)?;

        Ok(())
    }

    pub fn start_video(
        &self,
        data_outs: &mut GstOutputs,
        stream_name: &str,
        channel_id: u32,
    ) -> Result<Never> {
        let connection = self
            .connection
            .as_ref()
            .expect("Must be connected to start video");
        let sub_video = connection.subscribe(MSG_ID_VIDEO)?;

        let start_video = Bc::new_from_xml(
            BcMeta {
                msg_id: MSG_ID_VIDEO,
                client_idx: 0, // TODO
                encrypted: true,
                class: 0x6414, // IDK why
            },
            BcXml {
                preview: Some(Preview {
                    version: xml_ver(),
                    channel_id,
                    handle: 0,
                    stream_type: stream_name.to_string(),
                }),
                ..Default::default()
            },
        );

        sub_video.send(start_video)?;

        let mut media_sub = MediaDataSubscriber::from_bc_sub(&sub_video);

        loop {
            let binary_data = media_sub.next_media_packet()?;
            // We now have a complete interesting packet. Send it to gst.
            // Process the packet
            match binary_data.kind() {
                MediaDataKind::VideoDataIframe | MediaDataKind::VideoDataPframe => {
                    let media_format = binary_data.media_format();
                    data_outs.set_format(media_format);
                    data_outs.vidsrc.write_all(binary_data.body())?;
                }
                MediaDataKind::AudioDataAac => {
                    let media_format = binary_data.media_format();
                    data_outs.set_format(media_format);
                    data_outs.audsrc.write_all(binary_data.body())?;
                }
                MediaDataKind::AudioDataAdpcm => {
                    let media_format = binary_data.media_format();
                    data_outs.set_format(media_format);
                    let adpcm = binary_data.body();
                    let pcm = adpcm_to_pcm(adpcm)?;
                    data_outs.audsrc.write_all(&pcm)?;
                }
                _ => {}
            };
        }
    }
}

/// The Baichuan library has a very peculiar behavior where it always zeros the last byte.  I
/// believe this is because the MD5'ing of the user/password is a recent retrofit to the code and
/// the original code wanted to prevent a buffer overflow with strcpy.  The modern and legacy login
/// messages have a slightly different behavior; the legacy message has a 32-byte buffer and the
/// modern message uses XML.  The legacy code copies all 32 bytes with memcpy, and the XML value is
/// copied from a C-style string, so the appended null byte is dropped by the XML library - see the
/// test below.
/// Emulate this behavior by providing a configurable mangling of the last character.
#[derive(PartialEq, Eq)]
enum Md5Trunc {
    ZeroLast,
    Truncate,
}

fn md5_string(input: &str, trunc: Md5Trunc) -> String {
    let mut md5 = format!("{:X}\0", md5::compute(input));
    md5.replace_range(31.., if trunc == Truncate { "" } else { "\0" });
    md5
}

#[test]
fn test_md5_string() {
    // Note that these literals are only 31 characters long - see explanation above.
    assert_eq!(
        md5_string("admin", Truncate),
        "21232F297A57A5A743894A0E4A801FC"
    );
    assert_eq!(
        md5_string("admin", ZeroLast),
        "21232F297A57A5A743894A0E4A801FC\0"
    );
}<|MERGE_RESOLUTION|>--- conflicted
+++ resolved
@@ -52,12 +52,9 @@
     #[error(display = "Timeout")]
     Timeout,
 
-<<<<<<< HEAD
     #[error(display = "Dropped connection")]
     TimeoutDisconnected,
 
-=======
->>>>>>> efa4a1d7
     #[error(display = "Credential error")]
     AuthFailed,
 
